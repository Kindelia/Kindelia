--- conflicted
+++ resolved
@@ -13,7 +13,6 @@
 use proptest::proptest;
 use rstest::rstest;
 
-<<<<<<< HEAD
 #[rstest]
 pub fn simple_rollback(temp_dir: TempDir) {
   let fn_names = ["Count", "Store", "Sub", "Add"];
@@ -23,59 +22,39 @@
 #[rstest]
 pub fn advanced_rollback_in_random_state(temp_dir: TempDir) {
   let fn_names = ["Count", "Store", "Sub", "Add"];
-=======
-#[test]
-pub fn simple_rollback() {
-  let fn_names = ["Count", "Store", "Sub", "Add"];
-  assert!(rollback_simple(PRE_COUNTER, COUNTER, &fn_names, 1000, 1));
-}
-
-#[test]
-pub fn advanced_rollback_in_random_state() {
-  let fn_names = ["Count", "io_load", "Store", "Sub", "Add"];
->>>>>>> a9d39f93
   let path = [1000, 12, 1000, 24, 1000, 36];
   assert!(rollback_path(PRE_COUNTER, COUNTER, &fn_names, &path, &temp_dir.path));
 }
 
-<<<<<<< HEAD
 #[rstest]
 pub fn advanced_rollback_in_saved_state(temp_dir: TempDir) {
   let fn_names = ["Count", "Store", "Sub", "Add"];
   let mut rt = init_runtime(Some(&temp_dir.path));
-=======
-#[test]
-pub fn advanced_rollback_in_saved_state() {
-  let fn_names = ["Count", "Store", "Sub", "Add"];
-  let mut rt = init_runtime();
->>>>>>> a9d39f93
   rt.run_statements_from_code(PRE_COUNTER, true);
   advance(&mut rt, 1000, Some(COUNTER));
   rt.rollback(900);
   println!(" - tick: {}", rt.get_tick());
-  let s1 = RuntimeStateTest::new(&fn_names, &mut rt);
+  let s1 =
+    RuntimeStateTest::new(&fn_names, &mut rt);
 
   advance(&mut rt, 1000, Some(COUNTER));
   rt.rollback(900);
   println!(" - tick: {}", rt.get_tick());
-  let s2 = RuntimeStateTest::new(&fn_names, &mut rt);
+  let s2 =
+    RuntimeStateTest::new(&fn_names, &mut rt);
 
   advance(&mut rt, 1000, Some(COUNTER));
   rt.rollback(900);
   println!(" - tick: {}", rt.get_tick());
-  let s3 = RuntimeStateTest::new(&fn_names, &mut rt);
+  let s3 =
+    RuntimeStateTest::new(&fn_names, &mut rt);
 
   assert_eq!(s1, s2);
   assert_eq!(s2, s3);
 }
 
-<<<<<<< HEAD
 #[rstest]
 pub fn advanced_rollback_run_fail(temp_dir: TempDir) {
-=======
-#[test]
-pub fn advanced_rollback_run_fail() {
->>>>>>> a9d39f93
   let fn_names = ["Count", "Store", "Sub", "Add"];
   let path = [2, 1, 2, 1, 2, 1];
   assert!(rollback_path(PRE_COUNTER, COUNTER, &fn_names, &path, &temp_dir.path));
@@ -99,49 +78,12 @@
   rt.run_statements_from_code(COUNTER_STACKOVERFLOW, false);
 }
 
-<<<<<<< HEAD
 #[rstest]
 pub fn persistence1(temp_dir: TempDir) {
   println!("{}", temp_dir.path.as_path().display());
 
   let fn_names = ["Count", "Store", "Sub", "Add"];
   let mut rt = init_runtime(Some(&temp_dir.path));
-=======
-#[test]
-pub fn persistence1() {
-  let fn_names = ["Count", "Store", "Sub", "Add"];
-  let mut rt = init_runtime();
-  rt.run_statements_from_code(PRE_COUNTER, true);
-  advance(&mut rt, 50, Some(COUNTER));
-
-  rt.clear_current_heap();
-  let s1 =
-    RuntimeStateTest::new(test_heap_checksum(&fn_names, &mut rt), rt.get_mana(), rt.get_size());
-
-  rt.snapshot();
-  rt.persist_state().expect("Could not persist state");
-
-  advance(&mut rt, 55, Some(COUNTER));
-  let s2 =
-    RuntimeStateTest::new(test_heap_checksum(&fn_names, &mut rt), rt.get_mana(), rt.get_size());
-
-  rt.restore_state().expect("Could not restore state");
-  let s3 =
-    RuntimeStateTest::new(test_heap_checksum(&fn_names, &mut rt), rt.get_mana(), rt.get_size());
-
-  advance(&mut rt, 55, Some(COUNTER));
-  let s4 =
-    RuntimeStateTest::new(test_heap_checksum(&fn_names, &mut rt), rt.get_mana(), rt.get_size());
-
-  assert_eq!(s1, s3);
-  assert_eq!(s2, s4);
-}
-
-#[test]
-pub fn persistence2() {
-  let fn_names = ["Count", "Store", "Sub", "Add"];
-  let mut rt = init_runtime();
->>>>>>> a9d39f93
   rt.run_statements_from_code(PRE_COUNTER, true);
 
   advance(&mut rt, 1000, Some(COUNTER));
