--- conflicted
+++ resolved
@@ -1186,19 +1186,10 @@
       Statement::Fun { name, args, func, init } => {
         // TODO: if arity is set, fail
         if !self.exists(*name) {
-<<<<<<< HEAD
-          if let Some(func) = build_func(func, true) {
-            // println!("- fun {}", u128_to_name(*name));
-            self.set_arity(*name, args.len() as u128);
-            self.define_function(*name, func);
-            let state = self.create_term(init, 0, &mut init_map());
-            self.write_disk(*name, state);
-            self.draw();
-=======
           self.set_arity(*name, args.len() as u128);
           if self.check_func_arities(&func) {
             if let Some(func) = build_func(func, true) {
-              println!("- fun {}", u128_to_name(*name));
+              // println!("- fun {}", u128_to_name(*name));
               self.set_arity(*name, args.len() as u128);
               self.define_function(*name, func);
               let state = self.create_term(init, 0, &mut init_map());
@@ -1208,7 +1199,6 @@
             }
           } else {
             self.undo();
->>>>>>> bc1ce537
             return;
           }
         }
@@ -1229,24 +1219,6 @@
         let mana_lim = self.get_mana_limit(); // max mana we can reach on this statement
         let size_ini = self.get_size();
         let size_lim = self.get_size_limit(); // max size we can reach on this statement
-<<<<<<< HEAD
-        let host = self.alloc_term(expr);
-        // eprintln!("  => run term: {}", show_term(self, host)); // ?? why this is showing dups?
-        if let Some(done) = self.run_io(0, 0, host, mana_lim) {
-          if let Some(done) = self.compute(done, mana_lim) {
-            let done_code = self.show_term(done);
-            if let Some(()) = self.collect(done, mana_lim) {
-              let size_end = self.get_size();
-              let mana_dif = self.get_mana() - mana_ini;
-              let size_dif = size_end - size_ini;
-              // dbg!(size_end, size_dif, size_lim);
-              if size_end <= size_lim {
-                // println!("- run {} ({} mana, {} size)", done_code, mana_dif, size_dif);
-                self.draw();
-              } else {
-                println!("- run fail: exceeded size limit {}/{}", size_end, size_lim);
-                self.undo();
-=======
         if self.check_term_arities(expr) {
           let host = self.alloc_term(expr);
           // eprintln!("  => run term: {}", show_term(self, host)); // ?? why this is showing dups?
@@ -1259,14 +1231,13 @@
                 let size_dif = size_end - size_ini;
                 // dbg!(size_end, size_dif, size_lim);
                 if size_end <= size_lim {
-                  println!("- run {} ({} mana, {} size)", done_code, mana_dif, size_dif);
+                  // println!("- run {} ({} mana, {} size)", done_code, mana_dif, size_dif);
                   self.draw();
                 } else {
                   println!("- run fail: exceeded size limit {}/{}", size_end, size_lim);
                   self.undo();
                 }
                 return;
->>>>>>> bc1ce537
               }
             }
           }
@@ -2947,13 +2918,12 @@
       let name = names.get(&pos).unwrap_or(&what);
       let nam0 = if ask_lnk(rt, pos + 0) == Era() { String::from("*") } else { format!("a{}", name) };
       let nam1 = if ask_lnk(rt, pos + 1) == Era() { String::from("*") } else { format!("b{}", name) };
-      text.push_str(&format!("&{{{} {}}} = {};", nam0, nam1, go(rt, ask_lnk(rt, pos + 2), &names)));
+      text.push_str(&format!("&dup {{{} {}}} = {};", nam0, nam1, go(rt, ask_lnk(rt, pos + 2), &names)));
     }
     text
   }
 
   fn go(rt: &Runtime, term: Lnk, names: &HashMap<u128, String>) -> String {
-<<<<<<< HEAD
     let mut stack = vec![StackItem::Term(term)];
     let mut output = Vec::new();
     while !stack.is_empty() {
@@ -3044,8 +3014,8 @@
             }
             CTR => {
               let func = get_ext(term);
-              output.push(format!("$({}", u128_to_name(func)));
-              stack.push(StackItem::Str(")".to_string()));
+              output.push(format!("{{{}", u128_to_name(func)));
+              stack.push(StackItem::Str("}".to_string()));
               let arit = rt.get_arity(func);
               for i in (0..arit).rev() {
                 stack.push(StackItem::Term(ask_arg(rt, term, i)));
@@ -3054,7 +3024,7 @@
             }
             FUN => {
               let func = get_ext(term);
-              output.push(format!("!{} ", u128_to_name(func)));
+              output.push(format!("({} ", u128_to_name(func)));
               stack.push(StackItem::Str(")".to_string()));
               let arit = rt.get_arity(func);
               for i in (0..arit).rev() {
@@ -3073,80 +3043,6 @@
     let res = output.join("");
     return res;
 
-=======
-    let done = match get_tag(term) {
-      DP0 => {
-        format!("a{}", names.get(&get_loc(term, 0)).unwrap_or(&String::from("?a")))
-      }
-      DP1 => {
-        format!("b{}", names.get(&get_loc(term, 0)).unwrap_or(&String::from("?b")))
-      }
-      VAR => {
-        format!("x{}", names.get(&get_loc(term, 0)).unwrap_or(&String::from("?c")))
-      }
-      LAM => {
-        let name = format!("x{}", names.get(&get_loc(term, 0)).unwrap_or(&String::from("?")));
-        format!("@{} {}", name, go(rt, ask_arg(rt, term, 1), names))
-      }
-      APP => {
-        let func = go(rt, ask_arg(rt, term, 0), names);
-        let argm = go(rt, ask_arg(rt, term, 1), names);
-        format!("({} {})", func, argm)
-      }
-      SUP => {
-        //let kind = get_ext(term);
-        let func = go(rt, ask_arg(rt, term, 0), names);
-        let argm = go(rt, ask_arg(rt, term, 1), names);
-        format!("{{{} {}}}", func, argm)
-      }
-      OP2 => {
-        let oper = get_ext(term);
-        let val0 = go(rt, ask_arg(rt, term, 0), names);
-        let val1 = go(rt, ask_arg(rt, term, 1), names);
-        let symb = view_oper(&oper);
-        format!("({} {} {})", symb, val0, val1)
-      }
-      NUM => {
-        let numb = get_num(term);
-        // If it has 26-30 bits, pretty-print as a name
-        //if numb > 0x3FFFFFF && numb <= 0x3FFFFFFF {
-          //return format!("@{}", view_name(numb));
-        //} else {
-          return format!("#{}", numb);
-        //}
-      }
-      CTR => {
-        let func = get_ext(term);
-        let arit = rt.get_arity(func);
-        //println!("  - arity is: {} {}", u128_to_name(func), arit);
-        let args: Vec<String> = (0..arit).map(|i| go(rt, ask_arg(rt, term, i), names)).collect();
-        format!("{{{}{}}}", u128_to_name(func), args.iter().map(|x| format!(" {}", x)).collect::<String>())
-      }
-      FUN => {
-        let func = get_ext(term);
-        let arit = rt.get_arity(func);
-        //println!("  - arity is: {} {}", u128_to_name(func), arit);
-        let args: Vec<String> = (0..arit).map(|i| go(rt, ask_arg(rt, term, i), names)).collect();
-        format!("({}{})", u128_to_name(func), args.iter().map(|x| format!(" {}", x)).collect::<String>())
-      }
-      ERA => {
-        "*".to_string()
-      }
-      _ => format!("?g({})", get_tag(term)),
-    };
-    return done;
-  }
-  find_lets(rt, term, &mut lets, &mut kinds, &mut names, &mut count);
-  let mut text = go(rt, term, &names);
-  for (_key, pos) in lets {
-    // todo: reverse
-    let what = String::from("?h");
-    //let kind = kinds.get(&key).unwrap_or(&0);
-    let name = names.get(&pos).unwrap_or(&what);
-    let nam0 = if ask_lnk(rt, pos + 0) == Era() { String::from("*") } else { format!("a{}", name) };
-    let nam1 = if ask_lnk(rt, pos + 1) == Era() { String::from("*") } else { format!("b{}", name) };
-    text.push_str(&format!(" | &dup {{{} {}}} = {};", nam0, nam1, go(rt, ask_lnk(rt, pos + 2), &names)));
->>>>>>> bc1ce537
   }
 
   let mut text = find_lets(rt, term, &mut names);
