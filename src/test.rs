<<<<<<< HEAD
use crate::crypto;
use crate::hvm::{init_runtime, name_to_u128, show_term, Runtime, view_rollback, u128_to_name, Term, Rule, Statement, view_statements, read_statements};
=======
use crate::hvm::{init_runtime, name_to_u128, show_term, Runtime, view_rollback, u128_to_name, Rollback, Heap, U128_NONE};
>>>>>>> 208fe3aa
use std::collections::hash_map::DefaultHasher;
use std::hash::{Hash, Hasher};
use std::sync::Arc;
use im::HashMap;
use proptest::{proptest, prop_oneof, collection::vec, arbitrary::any, option};
use proptest::strategy::Strategy;

// Struct used to store interesting parts of runtime state
#[derive(Eq, PartialEq, Debug, Clone)]
struct RuntimeStateTest {
  checksum: u64,
  mana: u128,
  size: i128,
}
impl RuntimeStateTest {
  fn new(checksum: u64, mana: u128, size: i128) -> RuntimeStateTest {
    RuntimeStateTest { checksum, mana, size }
  }
}

// ===========================================================
// Aux functions
pub fn are_all_elemenets_equal<E: PartialEq>(vec: &[E]) -> bool {
  if vec.len() == 0 {
    return true;
  }
  let last_value = &vec[0];
  for value in vec.iter().skip(1) {
    if *value != vec[0] {
      return false;
    }
  }
  true
}

pub fn view_rollback_ticks(rt: &Runtime) -> String {
  fn view_rollback_ticks_go(rt: &Runtime, back: &Arc<Rollback>) -> Vec<Option<u128>> {
    match &**back {
      Rollback::Nil => {
        return Vec::new()
      }
      Rollback::Cons { keep, head, tail, life } => {
        let mut vec = view_rollback_ticks_go(&rt, tail);
        let tick = rt.get_heap(*head).tick;
        vec.push(Some(tick));
        return vec;
      }
    }
  }


  let back = rt.get_back();
  let ticks = view_rollback_ticks_go(rt, &back);
  let elems = 
    ticks
      .iter()
      .rev()
      .map(|x| 
        if let Some(x) = x {
          format!("{}", if *x != U128_NONE { *x } else { 0 }) 
        } else { 
          "___________".to_string()
        }
      )
      .collect::<Vec<String>>()
      .join(", ");
  return format!("[{}]", elems);
}

// Generate a checksum for a runtime state (for testing)
pub fn test_heap_checksum(fn_names: &[&str], rt: &mut Runtime) -> u64 {
  let fn_ids = fn_names.iter().map(|x| name_to_u128(x)).collect::<Vec<u128>>();
  let mut hasher = DefaultHasher::new();
  for fn_id in fn_ids {
    let term_lnk = rt.read_disk(fn_id);
    if let Some(term_lnk) = term_lnk {
      let term_lnk = show_term(rt, term_lnk, None);

      // dbg!(term_lnk.clone());
      term_lnk.hash(&mut hasher);
    }
  }
  let res = hasher.finish();
  // dbg!(res);
  res
}

pub fn rollback(rt: &mut Runtime, tick: u128, pre_code: Option<&str>, code: Option<&str>) {
  debug_assert!(tick < rt.get_tick());
  rt.rollback(tick);
  if rt.get_tick() == 0 {
    if let Some(pre_code) = pre_code {
      rt.run_statements_from_code(pre_code, true);
    }
  }
  let tick_diff = tick - rt.get_tick();
  for _ in 0..tick_diff {
    if let Some(code) = code {
      rt.run_statements_from_code(code, true);
    }
    rt.tick();
  }
  // println!("- final rollback tick {}", rt.get_tick());
}

pub fn advance(rt: &mut Runtime, tick: u128, code: Option<&str>) {
  debug_assert!(tick >= rt.get_tick());
  // println!("- advancing from {} to {}", rt.get_tick(), tick);
  let actual_tick = rt.get_tick();
  for _ in actual_tick..tick {
    if let Some(code) = code {
      rt.run_statements_from_code(code, true);
    }
    rt.tick();
  }
}

/// Tests the rollback of states in the kindelia runtime
///
/// # Arguments
///
/// * `pre_code` - Like a genesis block, use this to deploy functions and contracts
/// * `code` - The code that will be executed `total_tick` times, use this to test the states
/// * `fn_names` - The names of the functions which states will be tested
/// * `total_tick` - The number of times the code will be executed
/// * `rollback_tick` - The tick to rollback to
///
pub fn rollback_simple(
  pre_code: &str,
  code: &str,
  fn_names: &[&str],
  total_tick: u128,
  rollback_tick: u128,
) -> bool {
  let mut rt = init_runtime();

  // Calculate all total_tick states and saves old checksum
  let mut old_state = RuntimeStateTest::new(0, 0, 0);
  rt.run_statements_from_code(pre_code, true);
  for _ in 0..total_tick {
    rt.run_statements_from_code(code, true);
    rt.tick();
    // dbg!(test_heap_checksum(&fn_names, &mut rt));
    if rt.get_tick() == rollback_tick {
      old_state =
        RuntimeStateTest::new(test_heap_checksum(&fn_names, &mut rt), rt.get_mana(), rt.get_size());
    }
  }
  // Does rollback to nearest rollback_tick saved state
  rt.rollback(rollback_tick);
  if rt.get_tick() == 0 {
    rt.run_statements_from_code(pre_code, true);
  }
  // Run until rollback_tick
  let tick_diff = rollback_tick - rt.get_tick();
  for _ in 0..tick_diff {
    rt.run_statements_from_code(code, true);
    rt.tick();
  }
  // Calculates new checksum, after rollback
  let new_state =
    RuntimeStateTest::new(test_heap_checksum(&fn_names, &mut rt), rt.get_mana(), rt.get_size());
  // dbg!(old_state.clone(), new_state.clone());
  // Returns if checksums are equal
  old_state == new_state
}

// Does basically the same of rollback_simple, but with a path
// This path tells kindelia where to go
pub fn rollback_path(pre_code: &str, code: &str, fn_names: &[&str], path: &[u128]) -> bool {
  let mut states_store: HashMap<u128, Vec<RuntimeStateTest>> = HashMap::new();
  let mut insert_state = |rt: &mut Runtime| {
    let state =
      RuntimeStateTest::new(test_heap_checksum(&fn_names, rt), rt.get_mana(), rt.get_size());
    let vec = states_store.get_mut(&rt.get_tick());
    if let Some(vec) = vec {
      vec.push(state);
    } else {
      states_store.insert(rt.get_tick(), vec![state]);
    }
  };

  let mut rt = init_runtime();
  rt.run_statements_from_code(pre_code, true);

  for tick in path {
    let tick = *tick;
    if tick < rt.get_tick() {
      rollback(&mut rt, tick, Some(pre_code), Some(code));
    } else {
      advance(&mut rt, tick, Some(code));
    }
    insert_state(&mut rt);
  }

  // dbg!(states_store.clone());
  // Verify if all values from all vectors from all ticks of interest are equal
  states_store.values().all(|vec| are_all_elemenets_equal(vec))
}

// ===========================================================
// Tests
#[test]
pub fn simple_rollback() {
  let fn_names = ["Count", "IO.load", "Store", "Sub", "Add"];
  assert!(rollback_simple(PRE_COUNTER, COUNTER, &fn_names, 1000, 1));
}

#[test]
pub fn advanced_rollback_in_random_state() {
  let fn_names = ["Count", "IO.load", "Store", "Sub", "Add"];
  let path = [1000, 12, 1000, 24, 1000, 36];
  assert!(rollback_path(PRE_COUNTER, COUNTER, &fn_names, &path));
}

#[test]
pub fn advanced_rollback_in_saved_state() {
  let fn_names = ["Count", "IO.load", "Store", "Sub", "Add"];
  let mut rt = init_runtime();
  rt.run_statements_from_code(PRE_COUNTER, true);
  advance(&mut rt, 1000, Some(COUNTER));
  rt.rollback(900);
  println!(" - tick: {}", rt.get_tick());
  let s1 = RuntimeStateTest::new(test_heap_checksum(&fn_names, &mut rt), rt.get_mana(), rt.get_size());

  advance(&mut rt, 1000, Some(COUNTER));
  rt.rollback(900);
  println!(" - tick: {}", rt.get_tick());
  let s2 = RuntimeStateTest::new(test_heap_checksum(&fn_names, &mut rt), rt.get_mana(), rt.get_size());

  advance(&mut rt, 1000, Some(COUNTER));
  rt.rollback(900);
  println!(" - tick: {}", rt.get_tick());
  let s3 = RuntimeStateTest::new(test_heap_checksum(&fn_names, &mut rt), rt.get_mana(), rt.get_size());

  assert_eq!(s1, s2);
  assert_eq!(s2, s3);
}

#[test]
pub fn advanced_rollback_run_fail() {
  let fn_names = ["Count", "IO.load", "Store", "Sub", "Add"];
  let path = [2, 1, 2, 1, 2, 1];
  assert!(rollback_path(PRE_COUNTER, COUNTER, &fn_names, &path));
}

#[test]
pub fn stack_overflow() { // caused by compute_at function
  let mut rt = init_runtime();
  rt.run_statements_from_code(PRE_COUNTER, true);
<<<<<<< HEAD
  advance(&mut rt, 1, Some(COUNTER));
}

#[test]
#[ignore]
=======
  advance(&mut rt, 1000, Some(COUNTER));
}

#[test]
#[ignore = "fix not done"]
// TODO: fix drop stack overflow
pub fn stack_overflow2() { // caused by drop of term
  let mut rt = init_runtime();
  rt.run_statements_from_code(PRE_COUNTER, false);
  rt.run_statements_from_code(COUNTER_STACKOVERFLOW , false);
}

#[test]
#[ignore = "fix not done"]
// TODO: fix runtime persistence
>>>>>>> 208fe3aa
pub fn persistence1() {
  let fn_names = ["Count", "IO.load", "Store", "Sub", "Add"];
  let mut rt = init_runtime();
  rt.run_statements_from_code(PRE_COUNTER, true);
  advance(&mut rt, 50, Some(COUNTER));

  rt.clear_current_heap();
  let s1 = RuntimeStateTest::new(test_heap_checksum(&fn_names, &mut rt), rt.get_mana(), rt.get_size());
  
  rt.snapshot();
  rt.persist_state().expect("Could not persist state");

  advance(&mut rt, 55, Some(COUNTER));
  let s2 = RuntimeStateTest::new(test_heap_checksum(&fn_names, &mut rt), rt.get_mana(), rt.get_size());
  
  rt.restore_state().expect("Could not restore state");
  let s3 = RuntimeStateTest::new(test_heap_checksum(&fn_names, &mut rt), rt.get_mana(), rt.get_size());

  advance(&mut rt, 55, Some(COUNTER));
  let s4 = RuntimeStateTest::new(test_heap_checksum(&fn_names, &mut rt), rt.get_mana(), rt.get_size());
  
  assert_eq!(s1, s3);
  assert_eq!(s2, s4);
}

#[test]
<<<<<<< HEAD
#[ignore]
=======
#[ignore = "fix not done"]
// TODO: fix runtime persistence
>>>>>>> 208fe3aa
pub fn persistence2() {
  let fn_names = ["Count", "IO.load", "Store", "Sub", "Add"];
  let mut rt = init_runtime();
  rt.run_statements_from_code(PRE_COUNTER, true);
  advance(&mut rt, 1000, Some(COUNTER));
  rollback(&mut rt, 900, Some(PRE_COUNTER), Some(COUNTER));
  let s1 = RuntimeStateTest::new(test_heap_checksum(&fn_names, &mut rt), rt.get_mana(), rt.get_size());

  rt.persist_state().expect("Could not persist state");
  rt.clear_current_heap();
  let s2 = RuntimeStateTest::new(test_heap_checksum(&fn_names, &mut rt), rt.get_mana(), rt.get_size());

  advance(&mut rt, 1000, Some(COUNTER));
  rt.restore_state().expect("Could not restore state");
  let s3 = RuntimeStateTest::new(test_heap_checksum(&fn_names, &mut rt), rt.get_mana(), rt.get_size());

  advance(&mut rt, 1000, Some(COUNTER));
  rollback(&mut rt, 900, Some(PRE_COUNTER), Some(COUNTER));
  let s4 = RuntimeStateTest::new(test_heap_checksum(&fn_names, &mut rt), rt.get_mana(), rt.get_size());
  
  assert_eq!(s1, s4);
  assert_eq!(s2, s3);
}

// ===========================================================
// Codes
pub const PRE_COUNTER: &'static str = "
  ctr {Succ p}
  ctr {Zero}

  fun (ToSucc n) {
    (ToSucc #0) = {Zero}
    (ToSucc n) = {Succ (ToSucc (- n #1))}
  }

  fun (Add n) {
    (Add n) = {Succ n}
  }

  fun (Sub n) {
    (Sub {Succ p}) = p
    (Sub {Zero}) = {Zero}
  }

  ctr {StoreAdd}
  ctr {StoreSub}
  ctr {StoreGet}

  fun (Store action) {
    (Store {StoreAdd}) =
      !take l
      !save (Add l)
      !done #0
    (Store {StoreSub}) =
      !take l
      !save (Sub l)
      !done #0
    (Store {StoreGet}) = 
      !load l
      !done l
  } with { {Zero} }
";

pub const COUNTER: &'static str = "
  run {
    !call ~ 'Store' [{StoreAdd}]
    !call x 'Store' [{StoreGet}]
    !done x
  }

  run {
    !call ~ 'Count' [{Count_Inc}]
    !call x 'Count' [{Count_Get}]
    !done x
  }
";

<<<<<<< HEAD
// ===========================================================
// Proptest

pub fn name() -> impl Strategy<Value = u128> {
  "[a-zA-Z0-9_][a-zA-Z0-9_.]{1,19}".prop_map(|s| name_to_u128(&s))
}

pub fn term() -> impl Strategy<Value = Term> {
    let leaf = prop_oneof![
        name().prop_map(|n| Term::Var{name: n}),
        name().prop_map(|n| Term::Num{numb: n}),
    ];

    leaf.prop_recursive(
      16, // 16 levels deep
      256, // Shoot for maximum size of 256 nodes
      10, // We put up to 10 items per collection
      |inner| {
        prop_oneof![
          (name(), name(), inner.clone(), inner.clone()).prop_map(|(n0, n1, e, b)| {
            Term::Dup { nam0: n0, nam1: n1, expr: Box::new(e), body: Box::new(b) }
          }),
          (name(), inner.clone()).prop_map(|(n, e)| {
            Term::Lam { name: n, body: Box::new(e) }
          }),
          (inner.clone(), inner.clone()).prop_map(|(f, a)| {
            Term::App { func: Box::new(f), argm: Box::new(a) }
          }),
          (name(), vec(inner.clone(), 0..10)).prop_map(|(n, v)| {
            Term::Ctr { name: n, args: v }
          }),
          (name(), vec(inner.clone(), 0..10)).prop_map(|(n, v)| {
            Term::Fun { name: n, args: v }
          }),
          (0..15_u128, inner.clone(), inner).prop_map(|(o, v0, v1)| {
            Term::Op2 { oper: o, val0: Box::new(v0), val1: Box::new(v1) }
          }),
        ]
      }
    )
}

pub fn rule() -> impl Strategy<Value = Rule> {
  (term(), term()).prop_map(|(lhs, rhs)| Rule{lhs, rhs})
}

pub fn sign() -> impl Strategy<Value = crypto::Signature> {
  (vec(any::<u8>(), 65)).prop_map(|s| {
    crypto::Signature(s.try_into().unwrap())
  })
}

pub fn statement() -> impl Strategy<Value = Statement> {
  prop_oneof![
    (name(), vec(name(), 0..10), vec(rule(), 0..10), term(), option::of(sign())).prop_map(|(n, a, r, i, s)| {
      Statement::Fun { name: n, args: a, func: r, init: i, sign: s }
    }),
    (name(), vec(name(), 0..10), option::of(sign())).prop_map(|(n, a, s)| {
      Statement::Ctr { name: n, args: a, sign: s }
    }),
    (term(), option::of(sign())).prop_map(|(t, s)| {
      Statement::Run { expr: t, sign: s }
    }),
    (name(), name(), option::of(sign())).prop_map(|(n, o, s)| {
      Statement::Reg { name: n, ownr: o, sign: s }
    }),
  ]
}

proptest!{
  #[test]
  fn name_conversion(name in name()) {
    let a = u128_to_name(name);
    let b = name_to_u128(&a);
    let c = u128_to_name(b);
    assert_eq!(name, b);
    assert_eq!(a, c);
  }

  #[test]
  fn parser(statements in vec(statement(), 0..10)) {
    let str = view_statements(&statements);
    let (.., s1) = read_statements(&str);
    assert_eq!(statements, s1);
=======
pub const SIMPLE_COUNT: &'static str = "
  run {
    !call ~ 'Count' [{Count_Inc}]
    !call x 'Count' [{Count_Get}]
    !done x
  }
";

pub const COUNTER_STACKOVERFLOW: &'static str = "
  run {
    !done (ToSucc #8000)
  }
";

#[test]
// #[ignore = "used for benchmark"]
fn one_hundred_snapshots() {
  // run this with rollback in each 4th snapshot
  // note: this test has no state
  let mut rt = init_runtime();
  for i in 0..100000 {
    rt.tick();
    println!(" - tick: {}, - rollback: {}", rt.get_tick(), view_rollback_ticks(&rt));
>>>>>>> 208fe3aa
  }
}<|MERGE_RESOLUTION|>--- conflicted
+++ resolved
@@ -1,9 +1,5 @@
-<<<<<<< HEAD
 use crate::crypto;
-use crate::hvm::{init_runtime, name_to_u128, show_term, Runtime, view_rollback, u128_to_name, Term, Rule, Statement, view_statements, read_statements};
-=======
-use crate::hvm::{init_runtime, name_to_u128, show_term, Runtime, view_rollback, u128_to_name, Rollback, Heap, U128_NONE};
->>>>>>> 208fe3aa
+use crate::hvm::{init_runtime, name_to_u128, show_term, Runtime, view_rollback, u128_to_name, Term, Rule, Statement, view_statements, read_statements, Rollback, U128_NONE};
 use std::collections::hash_map::DefaultHasher;
 use std::hash::{Hash, Hasher};
 use std::sync::Arc;
@@ -254,13 +250,6 @@
 pub fn stack_overflow() { // caused by compute_at function
   let mut rt = init_runtime();
   rt.run_statements_from_code(PRE_COUNTER, true);
-<<<<<<< HEAD
-  advance(&mut rt, 1, Some(COUNTER));
-}
-
-#[test]
-#[ignore]
-=======
   advance(&mut rt, 1000, Some(COUNTER));
 }
 
@@ -276,7 +265,6 @@
 #[test]
 #[ignore = "fix not done"]
 // TODO: fix runtime persistence
->>>>>>> 208fe3aa
 pub fn persistence1() {
   let fn_names = ["Count", "IO.load", "Store", "Sub", "Add"];
   let mut rt = init_runtime();
@@ -303,12 +291,8 @@
 }
 
 #[test]
-<<<<<<< HEAD
-#[ignore]
-=======
 #[ignore = "fix not done"]
 // TODO: fix runtime persistence
->>>>>>> 208fe3aa
 pub fn persistence2() {
   let fn_names = ["Count", "IO.load", "Store", "Sub", "Add"];
   let mut rt = init_runtime();
@@ -386,7 +370,20 @@
   }
 ";
 
-<<<<<<< HEAD
+pub const SIMPLE_COUNT: &'static str = "
+  run {
+    !call ~ 'Count' [{Count_Inc}]
+    !call x 'Count' [{Count_Get}]
+    !done x
+  }
+";
+
+pub const COUNTER_STACKOVERFLOW: &'static str = "
+  run {
+    !done (ToSucc #8000)
+  }
+";
+
 // ===========================================================
 // Proptest
 
@@ -469,22 +466,10 @@
   #[test]
   fn parser(statements in vec(statement(), 0..10)) {
     let str = view_statements(&statements);
-    let (.., s1) = read_statements(&str);
+    let (.., s1) = read_statements(&str).unwrap();
     assert_eq!(statements, s1);
-=======
-pub const SIMPLE_COUNT: &'static str = "
-  run {
-    !call ~ 'Count' [{Count_Inc}]
-    !call x 'Count' [{Count_Get}]
-    !done x
-  }
-";
-
-pub const COUNTER_STACKOVERFLOW: &'static str = "
-  run {
-    !done (ToSucc #8000)
-  }
-";
+  }
+}
 
 #[test]
 // #[ignore = "used for benchmark"]
@@ -495,6 +480,5 @@
   for i in 0..100000 {
     rt.tick();
     println!(" - tick: {}, - rollback: {}", rt.get_tick(), view_rollback_ticks(&rt));
->>>>>>> 208fe3aa
   }
 }