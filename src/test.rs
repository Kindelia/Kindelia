<<<<<<< HEAD
use crate::hvm::{init_runtime, name_to_u128, show_term, Runtime, view_rollback, u128_to_name};
=======
use std::collections::hash_map::DefaultHasher;
use std::hash::{Hash, Hasher};
>>>>>>> 4e081294
use im::HashMap;
use proptest::proptest;

use crate::hvm::{init_runtime, name_to_u128, show_term, Runtime};

// Struct used to store interesting parts of runtime state
#[derive(Eq, PartialEq, Debug, Clone)]
struct RuntimeStateTest {
  checksum: u64,
  mana: u128,
  size: i128,
}
impl RuntimeStateTest {
  fn new(checksum: u64, mana: u128, size: i128) -> RuntimeStateTest {
    RuntimeStateTest { checksum, mana, size }
  }
}

// ===========================================================
// Aux functions
pub fn are_all_elemenets_equal<E: PartialEq>(vec: &[E]) -> bool {
  if vec.len() == 0 {
    return true;
  }
  let last_value = &vec[0];
  for value in vec.iter().skip(1) {
    if *value != vec[0] {
      return false;
    }
  }
  true
}

// Generate a checksum for a runtime state (for testing)
pub fn test_heap_checksum(fn_names: &[&str], rt: &mut Runtime) -> u64 {
  let fn_ids = fn_names.iter().map(|x| name_to_u128(x)).collect::<Vec<u128>>();
  let mut hasher = DefaultHasher::new();
  for fn_id in fn_ids {
    let term_lnk = rt.read_disk(fn_id);
    if let Some(term_lnk) = term_lnk {
      let term_lnk = show_term(rt, term_lnk);

      // dbg!(term_lnk.clone());
      term_lnk.hash(&mut hasher);
    }
  }
  let res = hasher.finish();
  // dbg!(res);
  res
}

pub fn rollback(rt: &mut Runtime, tick: u128, pre_code: Option<&str>, code: Option<&str>) {
  debug_assert!(tick < rt.get_tick());
  rt.rollback(tick);
  if rt.get_tick() == 0 {
    if let Some(pre_code) = pre_code {
      rt.run_statements_from_code(pre_code);
    }
  }
  let tick_diff = tick - rt.get_tick();
  for _ in 0..tick_diff {
    if let Some(code) = code {
      rt.run_statements_from_code(code);
    }
    rt.tick();
  }
  // println!("- final rollback tick {}", rt.get_tick());
}

pub fn advance(rt: &mut Runtime, tick: u128, code: Option<&str>) {
  debug_assert!(tick >= rt.get_tick());
  // println!("- advancing from {} to {}", rt.get_tick(), tick);
  let actual_tick = rt.get_tick();
  for _ in actual_tick..tick {
    if let Some(code) = code {
      rt.run_statements_from_code(code);
    }
    rt.tick();
  }
}

/// Tests the rollback of states in the kindelia runtime
///
/// # Arguments
///
/// * `pre_code` - Like a genesis block, use this to deploy functions and contracts
/// * `code` - The code that will be executed `total_tick` times, use this to test the states
/// * `fn_names` - The names of the functions which states will be tested
/// * `total_tick` - The number of times the code will be executed
/// * `rollback_tick` - The tick to rollback to
///
pub fn rollback_simple(
  pre_code: &str,
  code: &str,
  fn_names: &[&str],
  total_tick: u128,
  rollback_tick: u128,
) -> bool {
  let mut rt = init_runtime();

  // Calculate all total_tick states and saves old checksum
  let mut old_state = RuntimeStateTest::new(0, 0, 0);
  rt.run_statements_from_code(pre_code);
  for _ in 0..total_tick {
    rt.run_statements_from_code(code);
    rt.tick();
    // dbg!(test_heap_checksum(&fn_names, &mut rt));
    if rt.get_tick() == rollback_tick {
      old_state =
        RuntimeStateTest::new(test_heap_checksum(&fn_names, &mut rt), rt.get_mana(), rt.get_size());
    }
  }
  // Does rollback to nearest rollback_tick saved state
  rt.rollback(rollback_tick);
  if rt.get_tick() == 0 {
    rt.run_statements_from_code(pre_code);
  }
  // Run until rollback_tick
  let tick_diff = rollback_tick - rt.get_tick();
  for _ in 0..tick_diff {
    rt.run_statements_from_code(code);
    rt.tick();
  }
  // Calculates new checksum, after rollback
  let new_state =
    RuntimeStateTest::new(test_heap_checksum(&fn_names, &mut rt), rt.get_mana(), rt.get_size());
  // dbg!(old_state.clone(), new_state.clone());
  // Returns if checksums are equal
  old_state == new_state
}

// Does basically the same of rollback_simple, but with a path
// This path tells kindelia where to go
pub fn rollback_path(pre_code: &str, code: &str, fn_names: &[&str], path: &[u128]) -> bool {
  let mut states_store: HashMap<u128, Vec<RuntimeStateTest>> = HashMap::new();
  let mut insert_state = |rt: &mut Runtime| {
    let state =
      RuntimeStateTest::new(test_heap_checksum(&fn_names, rt), rt.get_mana(), rt.get_size());
    let vec = states_store.get_mut(&rt.get_tick());
    if let Some(vec) = vec {
      vec.push(state);
    } else {
      states_store.insert(rt.get_tick(), vec![state]);
    }
  };

  let mut rt = init_runtime();
  rt.run_statements_from_code(pre_code);

  for tick in path {
    let tick = *tick;
    if tick < rt.get_tick() {
      rollback(&mut rt, tick, Some(pre_code), Some(code));
    } else {
      advance(&mut rt, tick, Some(code));
    }
    insert_state(&mut rt);
  }

  // dbg!(states_store.clone());
  // Verify if all values from all vectors from all ticks of interest are equal
  states_store.values().all(|vec| are_all_elemenets_equal(vec))
}

// ===========================================================
// Tests
#[test]
pub fn simple_rollback() {
  let fn_names = ["Count", "IO.load", "Store", "Sub", "Add"];
  assert!(rollback_simple(PRE_COUNTER, COUNTER, &fn_names, 1000, 1));
}

#[test]
pub fn advanced_rollback_in_random_state() {
  let fn_names = ["Count", "IO.load", "Store", "Sub", "Add"];
  let path = [1000, 12, 1000, 24, 1000, 36];
  assert!(rollback_path(PRE_COUNTER, COUNTER, &fn_names, &path));
}

#[test]
pub fn advanced_rollback_in_saved_state() {
  let fn_names = ["Count", "IO.load", "Store", "Sub", "Add"];
  let path = [1000, 768, 1000, 768, 1000, 768];
  assert!(rollback_path(PRE_COUNTER, COUNTER, &fn_names, &path));
}

#[test]
pub fn advanced_rollback_run_fail() {
  let fn_names = ["Count", "IO.load", "Store", "Sub", "Add"];
  let path = [2, 1, 2, 1, 2, 1];
  assert!(rollback_path(PRE_COUNTER, COUNTER, &fn_names, &path));
}

#[test]
pub fn stack_overflow() { // caused by compute_at function
  let mut rt = init_runtime();
  rt.run_statements_from_code(PRE_COUNTER);
  advance(&mut rt, 2000, Some(COUNTER));
}

#[test]
pub fn persistence1() {
  let fn_names = ["Count", "IO.load", "Store", "Sub", "Add"];
  let mut rt = init_runtime();
  rt.run_statements_from_code(PRE_COUNTER);
  advance(&mut rt, 50, Some(COUNTER));

  rt.clear_current_heap();
  let s1 = RuntimeStateTest::new(test_heap_checksum(&fn_names, &mut rt), rt.get_mana(), rt.get_size());
  
  rt.snapshot();
  rt.persist_state().expect("Could not persist state");

  advance(&mut rt, 55, Some(COUNTER));
  let s2 = RuntimeStateTest::new(test_heap_checksum(&fn_names, &mut rt), rt.get_mana(), rt.get_size());
  
  rt.restore_state().expect("Could not restore state");
  let s3 = RuntimeStateTest::new(test_heap_checksum(&fn_names, &mut rt), rt.get_mana(), rt.get_size());

  advance(&mut rt, 55, Some(COUNTER));
  let s4 = RuntimeStateTest::new(test_heap_checksum(&fn_names, &mut rt), rt.get_mana(), rt.get_size());
  
  assert_eq!(s1, s3);
  assert_eq!(s2, s4);
}

#[test]
pub fn persistence2() {
  let fn_names = ["Count", "IO.load", "Store", "Sub", "Add"];
  let mut rt = init_runtime();
  rt.run_statements_from_code(PRE_COUNTER);
  advance(&mut rt, 1000, Some(COUNTER));
  rollback(&mut rt, 900, Some(PRE_COUNTER), Some(COUNTER));
  let s1 = RuntimeStateTest::new(test_heap_checksum(&fn_names, &mut rt), rt.get_mana(), rt.get_size());

  rt.persist_state().expect("Could not persist state");
  rt.clear_current_heap();
  let s2 = RuntimeStateTest::new(test_heap_checksum(&fn_names, &mut rt), rt.get_mana(), rt.get_size());

  advance(&mut rt, 1000, Some(COUNTER));
  rt.restore_state().expect("Could not restore state");
  let s3 = RuntimeStateTest::new(test_heap_checksum(&fn_names, &mut rt), rt.get_mana(), rt.get_size());

  advance(&mut rt, 1000, Some(COUNTER));
  rollback(&mut rt, 900, Some(PRE_COUNTER), Some(COUNTER));
  let s4 = RuntimeStateTest::new(test_heap_checksum(&fn_names, &mut rt), rt.get_mana(), rt.get_size());
  
  assert_eq!(s1, s4);
  assert_eq!(s2, s3);
}

// ===========================================================
// Codes
pub const PRE_COUNTER: &'static str = "
  ctr {Succ p}
  ctr {Zero}

  fun (Add n) {
    (Add n) = {Succ n}
  } = #0

  fun (Sub n) {
    (Sub {Succ p}) = p
    (Sub {Zero}) = {Zero}
  } = #0

  ctr {StoreAdd}
  ctr {StoreSub}
  ctr {StoreGet}

  fun (Store action) {
    (Store {StoreAdd}) =
      !take l
      !save (Add l)
      !done #0
    (Store {StoreSub}) =
      !take l
      !save (Sub l)
      !done #0
    (Store {StoreGet}) = 
      !load l
      !done l
  } = {Zero}
";

pub const COUNTER: &'static str = "
  run {
    !call ~ 'Store' [{StoreAdd}]
    !call x 'Store' [{StoreGet}]
    !done x
  }

  run {
    !call ~ 'Count' [{Count.Inc}]
    !call x 'Count' [{Count.Get}]
    !done x
  }
";

// ===========================================================
// TODO
// fazer funcao de teste (ou modificar a atual) para testar ir e voltar mais de uma vez com o rollback
// colocar testes em outro arquivo DONE
// criar funcao iterativa para substituir a show_term (usando XOR sum) DONE (fiz sem XOR SUM)
// estudar proptest?
// criar contratos que usam: dups de construtores, dups de lambdas,
// salvar lambda em um estado e usá-la, criar árvores, tuplas, qlqr coisa mais complicada
<|MERGE_RESOLUTION|>--- conflicted
+++ resolved
@@ -1,13 +1,8 @@
-<<<<<<< HEAD
 use crate::hvm::{init_runtime, name_to_u128, show_term, Runtime, view_rollback, u128_to_name};
-=======
 use std::collections::hash_map::DefaultHasher;
 use std::hash::{Hash, Hasher};
->>>>>>> 4e081294
 use im::HashMap;
 use proptest::proptest;
-
-use crate::hvm::{init_runtime, name_to_u128, show_term, Runtime};
 
 // Struct used to store interesting parts of runtime state
 #[derive(Eq, PartialEq, Debug, Clone)]
@@ -201,7 +196,7 @@
 pub fn stack_overflow() { // caused by compute_at function
   let mut rt = init_runtime();
   rt.run_statements_from_code(PRE_COUNTER);
-  advance(&mut rt, 2000, Some(COUNTER));
+  advance(&mut rt, 1, Some(COUNTER));
 }
 
 #[test]
@@ -253,6 +248,11 @@
   
   assert_eq!(s1, s4);
   assert_eq!(s2, s3);
+}
+
+#[test]
+pub fn asd() {
+  println!("{}", u128_to_name(1332521514319));
 }
 
 // ===========================================================
